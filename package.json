--- conflicted
+++ resolved
@@ -1,16 +1,5 @@
 {
   "name": "content-guard",
-<<<<<<< HEAD
-  "version": "2.5.1",
-  "description": "Ultra-simple content analysis with bulletproof fallbacks. Zero-config spam detection that just works. Analyze text and get 0-10 spam scores instantly. Handles contact forms, chat, comments with 90%+ accuracy and professional context protection.",
-  "main": "index.js",
-  "types": "index.d.ts",
-  "scripts": {
-    "test": "node test-simple-api.js",
-    "test:simple": "node test-simple.js",
-    "test:advanced": "node tests/massive-benchmark-v3.js",
-    "benchmark": "node tests/combined-benchmark-runner.js",
-=======
   "version": "4.7.0",
   "description": "Revolutionary 3-tier content analysis system with ultra-fast performance (0.3ms) and maximum accuracy (67.7%) through progressive computational escalation",
   "main": "index.js",
@@ -22,7 +11,6 @@
     "benchmark:hard": "node tests/combined-benchmark-runner.js --hard",
     "test:context": "node tests/massive-benchmark-v3.js",
     "performance": "node production-tiered-system.js",
->>>>>>> 703ca7b2
     "start": "node index.js"
   },
   "keywords": [
@@ -71,10 +59,6 @@
     "chalk": "^4.1.2",
     "compromise": "^14.10.0",
     "confusables": "^1.1.1",
-<<<<<<< HEAD
-    "natural": "^6.12.0",
-    "obscenity": "^0.2.0"
-=======
     "emoji-sentiment": "^3.0.2",
     "natural": "^6.12.0",
     "node-rake": "^1.0.1",
@@ -82,7 +66,6 @@
     "sentiment": "^5.0.2",
     "text-readability": "^1.1.1",
     "@xenova/transformers": "^2.17.2"
->>>>>>> 703ca7b2
   },
   "devDependencies": {
     "@types/node": "^20.0.0"
