#!/usr/bin/env node

/**
 * ContentGuard CLI Tool v2.1
 * 
 * Enhanced command-line interface for content analysis with detailed explanations
 */

const { ContentGuard, presets, createGuard } = require('../index.js')
const { program } = require('commander')
const chalk = require('chalk')

program
  .name('contentguard')
  .description('Analyze content for spam, toxicity, and harassment')
  .version('4.5.0')

program
  .argument('<text>', 'Text to analyze')
  .option('-p, --preset <preset>', 'Use preset configuration (strict, moderate, lenient, gaming, professional)', 'moderate')
<<<<<<< HEAD
  .option('-v, --variant <variant>', 'Use v4.7 variant (fast, balanced, large, turbo, ultra)', 'balanced')
=======
  .option('-v, --variant <variant>', 'Use v4.7 variant (fast, balanced, large, turbo)', 'balanced')
>>>>>>> b1ab704f
  .option('-t, --threshold <number>', 'Custom spam threshold', parseFloat)
  .option('-e, --explain', 'Show detailed explanation of the analysis')
  .option('-j, --json', 'Output results as JSON')
  .option('-d, --debug', 'Enable debug mode')
  .option('--performance', 'Show detailed performance metrics')
  .option('--plugins', 'Show plugin breakdown')
  .action(async (text, options) => {
    try {
      // Validate variant
      const validVariants = ['fast', 'balanced', 'large', 'turbo']
      if (!validVariants.includes(options.variant.toLowerCase())) {
        console.error(chalk.red(`❌ Unknown variant: ${options.variant}`))
        console.log(chalk.yellow('Available variants: fast, balanced, large, turbo, ultra'))
        process.exit(1)
      }
      
      // v4.7 variants have their own optimized configurations
      // Only apply basic user overrides, not legacy presets
      let config = {
        debug: options.debug || false
      }
      
      if (options.threshold) {
        config.spamThreshold = options.threshold
      }
      
      // Create the appropriate ContentGuard variant
      const guard = createGuard(options.variant, config)
      
      // Analyze the text
      const startTime = Date.now()
      const result = await guard.analyze({ message: text })
      const totalTime = Date.now() - startTime
      
      if (options.json) {
        console.log(JSON.stringify(result, null, 2))
        return
      }
      
      // Display results
      console.log(chalk.bold('\n🛡️  ContentGuard v4.7 Analysis Results'))
      console.log('=' .repeat(60))
      console.log(`🚀 Variant: ${chalk.cyan(options.variant.toUpperCase())}`)
      console.log();
      
      // Risk level with colors and emojis
      const riskColors = {
        'CLEAN': chalk.green,
        'LOW': chalk.yellow,
        'MEDIUM': chalk.orange,
        'HIGH': chalk.red,
        'CRITICAL': chalk.red.bold
      }
      
      const riskEmojis = {
        'CLEAN': '✅',
        'LOW': '⚠️',
        'MEDIUM': '🔶',
        'HIGH': '🚨',
        'CRITICAL': '💀'
      }
      
      const riskColor = riskColors[result.riskLevel] || chalk.white
      const riskEmoji = riskEmojis[result.riskLevel] || '❓'
      
      console.log(`📊 Score: ${chalk.bold(result.score)} / ${result.preset?.spamThreshold || 'N/A'}`)
      console.log(`${riskEmoji} Risk Level: ${riskColor(result.riskLevel || 'UNKNOWN')}`)
      console.log(`🎯 Classification: ${result.isSpam ? chalk.red('SPAM') : chalk.green('CLEAN')}`)
      console.log(`🤖 Confidence: ${result.confidence}`)
      console.log(`💡 Recommendation: ${result.recommendation || (result.isSpam ? 'Content may be inappropriate' : 'Content appears safe')}`)
      
      // Plugin breakdown
      if (options.plugins || options.explain) {
        console.log(`\n🔌 Plugin Breakdown:`)
        if (result.metadata) {
          Object.entries(result.metadata).forEach(([pluginName, pluginResult]) => {
            if (pluginName.startsWith('_') || !pluginResult || typeof pluginResult !== 'object' || !pluginResult.score === undefined) return // Skip meta fields
            
            const score = pluginResult.score || 0
            const scoreColor = score === 0 ? chalk.green : score < 5 ? chalk.yellow : chalk.red
            
            console.log(`   ${pluginName.toUpperCase()}: ${scoreColor(score + ' points')}`)
            
            if (pluginResult.flags && pluginResult.flags.length > 0 && options.explain) {
              pluginResult.flags.forEach(flag => {
                console.log(`     • ${chalk.gray(flag)}`)
              })
            }
          })
        }
      }
      
      // Detailed explanation
      if (options.explain && result.flags.length > 0) {
        console.log(`\n🔍 Detection Details:`)
        result.flags.forEach(flag => {
          if (flag.includes('[POSITIVE]')) {
            console.log(`   ${chalk.green('✓')} ${flag}`)
          } else {
            console.log(`   ${chalk.red('⚠')} ${flag}`)
          }
        })
      }
      
      // Performance metrics
      if (options.performance || options.debug) {
        console.log(`\n⚡ Performance Metrics:`)
        console.log(`   Analysis time: ${result.metadata?.performance?.processingTime || result.processingTime || 'N/A'}ms`)
        console.log(`   CLI overhead: ${totalTime - (result.metadata?.performance?.processingTime || result.processingTime || 0)}ms`)
        console.log(`   Cache status: ${result.fromCache ? chalk.green('HIT') : chalk.yellow('MISS')}`)
        console.log(`   Early exit: ${result.metadata?.earlyExit ? chalk.yellow('YES') : chalk.green('NO')}`)
        
        // Try to get metrics, but don't fail if the method doesn't exist
        try {
          const metrics = guard.getMetrics ? guard.getMetrics() : guard.getPerformanceMetrics()
          if (metrics && !metrics.error) {
            console.log(`   Cache efficiency: ${metrics.cacheEfficiency || 'N/A'}`)
            console.log(`   Total analyses: ${metrics.totalAnalyses || 'N/A'}`)
            if (metrics.averageTime) {
              console.log(`   Average time: ${metrics.averageTime}`)
            }
            if (metrics.variant) {
              console.log(`   Variant: ${metrics.variant}`)
            }
          }
        } catch (error) {
          console.log(`   Metrics: ${chalk.yellow('Not available for this variant')}`)
        }
      }
      
      // Standard info
      console.log(`\n📋 Analysis Info:`)
      console.log(`   ContentGuard version: v${result.version || result.metadata?.version || '4.5.0'}`)
      console.log(`   Variant: ${result.variant || options.variant}`)
      console.log(`   Plugins: ${result.metadata?.performance?.pluginsUsed?.join(', ') || 'N/A'}`)
      console.log(`   Timestamp: ${result.timestamp ? new Date(result.timestamp).toLocaleString() : new Date().toLocaleString()}`)
      
      // Exit with appropriate code
      process.exit(result.isSpam ? 1 : 0)
      
    } catch (error) {
      console.error(chalk.red(`❌ Analysis failed: ${error.message}`))
      if (options.debug) {
        console.error(error.stack)
      }
      process.exit(2)
    }
  })

// Enhanced examples command
program
  .command('examples')
  .description('Show usage examples')
  .action(() => {
    console.log(chalk.bold('\n🛡️  ContentGuard CLI Examples'))
    console.log('=' .repeat(60))
    
    const examples = [
      {
        desc: 'Basic analysis with balanced variant',
        cmd: 'contentguard "Hello, this is a test message"'
      },
      {
        desc: 'Use large variant for maximum accuracy',
        cmd: 'contentguard "Some text" --variant large --explain'
      },
      {
        desc: 'Use turbo variant for maximum speed',
        cmd: 'contentguard "Some text" --variant turbo --performance'
      },
      {
        desc: 'Fast variant with custom threshold',
        cmd: 'contentguard "Some text" --variant fast --threshold 3 --plugins'
      },
      {
        desc: 'Professional preset with large variant',
        cmd: 'contentguard "urgent critical issue" --variant large --preset professional --explain'
      },
      {
        desc: 'Gaming context with fast variant',
        cmd: 'contentguard "git gud noob" --variant fast --preset gaming --explain'
      },
      {
        desc: 'Full detailed analysis with large variant',
        cmd: 'contentguard "Some text" --variant large --explain --plugins --performance'
      },
      {
        desc: 'JSON output for automation',
        cmd: 'contentguard "Some text" --variant balanced --json'
      }
    ]
    
    examples.forEach(example => {
      console.log(`\n${chalk.yellow(example.desc)}:`)
      console.log(`  ${chalk.cyan(example.cmd)}`)
    })
    
    console.log(`\n${chalk.bold('🎛️  Available Options:')}`)
<<<<<<< HEAD
    console.log('  --variant <name>    Use v4.7 variant (fast, balanced, large, turbo, ultra)')
=======
    console.log('  --variant <name>    Use v4.7 variant (fast, balanced, large, turbo)')
>>>>>>> b1ab704f
    console.log('  --preset <name>     Use predefined configuration')
    console.log('  --threshold <num>   Set custom spam threshold')
    console.log('  --explain           Show detailed detection breakdown')
    console.log('  --plugins           Show per-plugin score breakdown')
    console.log('  --performance       Show performance metrics')
    console.log('  --json              Output raw JSON (for automation)')
    console.log('  --debug             Enable debug mode')
    
    console.log(`\n${chalk.bold('🚀 v4.7 Variants:')}`)
    console.log('  • fast       - Ultra-fast analysis (~0.05ms, 90%+ accuracy)')
    console.log('  • balanced   - Optimal speed/accuracy balance (~0.3ms, 93%+ accuracy)')
    console.log('  • large      - Maximum accuracy (~1.5ms, 94%+ accuracy)')
    console.log('  • turbo      - Extreme speed (~0.02ms, 91%+ accuracy)')
    console.log('  • ultra      - Experimental high accuracy (slow)')
    
    console.log(`\n${chalk.bold('🎯 Available presets:')}`)
    console.log('  • strict       - High sensitivity, low tolerance (threshold: 3)')
    console.log('  • moderate     - Balanced detection (default, threshold: 5)')
    console.log('  • lenient      - Lower sensitivity, higher tolerance (threshold: 8)')
    console.log('  • gaming       - Optimized for gaming communities (threshold: 4)')
    console.log('  • professional - Context-aware for business use (threshold: 6)')
  })

// Enhanced presets command
program
  .command('presets')
  .description('List available presets and their configurations')
  .action(() => {
    console.log(chalk.bold('\n🛡️  ContentGuard Presets Configuration'))
    console.log('=' .repeat(60))
    
    Object.entries(presets).forEach(([name, config]) => {
      console.log(`\n${chalk.yellow.bold(name.toUpperCase())}:`)
      console.log(`  ${chalk.green('Threshold:')} ${config.spamThreshold}`)
      console.log(`  ${chalk.green('Plugins:')}`)
      Object.entries(config.plugins || {}).forEach(([plugin, pluginConfig]) => {
        const weight = pluginConfig.weight || 1.0
        const weightColor = weight > 1 ? chalk.red : weight < 1 ? chalk.yellow : chalk.green
        console.log(`    • ${plugin}: ${weightColor(`weight ${weight}`)}`)
        if (pluginConfig.contextAware) {
          console.log(`      ${chalk.blue('(context-aware)')}`)
        }
      })
      
      // Add use case recommendations
      const useCases = {
        strict: '📝 Forums, comments, user-generated content',
        moderate: '💬 General chat, contact forms, feedback',
        lenient: '📚 Academic, educational, professional forums',
        gaming: '🎮 Gaming communities, Discord servers',
        professional: '🏢 Business communications, enterprise'
      }
      
      if (useCases[name]) {
        console.log(`  ${chalk.blue('Best for:')} ${useCases[name]}`)
      }
    })
    
    console.log(`\n${chalk.bold('💡 Usage Tips:')}`)
    console.log('  • Use --explain to see why content was flagged')
    console.log('  • Use --plugins to see per-plugin breakdown')
    console.log('  • Professional preset includes context awareness')
    console.log('  • Gaming preset understands gaming terminology')
  })

// Benchmark command  
program
  .command('benchmark')
  .description('Run performance benchmark')
  .option('-i, --iterations <number>', 'Number of iterations', '100')
  .option('-v, --variant <variant>', 'Test specific variant (fast, balanced, large, turbo, ultra)', 'all')
  .action(async (options) => {
    console.log(chalk.bold('\n🚀 ContentGuard v4.7 Performance Benchmark'))
    console.log('=' .repeat(50))
    
    const iterations = parseInt(options.iterations)
    const testCases = [
      'Hello, this is a professional inquiry.',
      'you are trash and should kill yourself',
      'Critical emergency medical assistance needed',
      'URGENT BUSINESS PROPOSAL CLICK HERE NOW',
      'Engineering analysis shows ratio calculation'
    ]
    
    const variants = options.variant === 'all' ? ['fast', 'balanced', 'large', 'turbo'] : [options.variant]
    
    console.log(`Running ${iterations} iterations with ${testCases.length} test cases...`)
    
    for (const variant of variants) {
      console.log(`\n🚀 Testing ${chalk.cyan(variant.toUpperCase())} variant...`)
      
      const guard = createGuard(variant, { debug: false })
      const startTime = Date.now()
      const results = []
      
      for (let i = 0; i < iterations; i++) {
        for (const testCase of testCases) {
          const result = await guard.analyze(testCase)
          results.push(result)
        }
      }
      
      const endTime = Date.now()
      const totalTime = endTime - startTime
      const totalTests = iterations * testCases.length
      const avgTime = totalTime / totalTests
      
      console.log(`   Total tests: ${chalk.bold(totalTests)}`)
      console.log(`   Total time: ${chalk.bold(totalTime + 'ms')}`)
      console.log(`   Average: ${chalk.green(avgTime.toFixed(3) + 'ms')} per analysis`)
      console.log(`   Throughput: ${chalk.green(Math.round(1000 / avgTime))} analyses/sec`)
      
      // Performance grade
      let grade = 'F'
      if (avgTime < 0.1) grade = 'A+'
      else if (avgTime < 0.5) grade = 'A'
      else if (avgTime < 1) grade = 'B'
      else if (avgTime < 5) grade = 'C'
      else if (avgTime < 10) grade = 'D'
      
      const gradeColor = grade.startsWith('A') ? chalk.green : grade === 'B' ? chalk.yellow : chalk.red
      console.log(`   Performance grade: ${gradeColor.bold(grade)}`)
      
      // Accuracy estimate (simplified)
      const spamCount = results.filter(r => r.isSpam).length
      console.log(`   Spam detection rate: ${chalk.blue((spamCount / totalTests * 100).toFixed(1) + '%')}`)
    }
    
    console.log(`\n💡 ${chalk.bold('Variant Recommendations:')}`)
    console.log('  🏃 fast     - High-volume, real-time applications')
    console.log('  ⚖️  balanced - General-purpose, production use')
    console.log('  🎯 large    - Critical content moderation')
    console.log('  ⚡ turbo    - Ultra high-throughput systems')
  })

program.parse() <|MERGE_RESOLUTION|>--- conflicted
+++ resolved
@@ -18,11 +18,7 @@
 program
   .argument('<text>', 'Text to analyze')
   .option('-p, --preset <preset>', 'Use preset configuration (strict, moderate, lenient, gaming, professional)', 'moderate')
-<<<<<<< HEAD
-  .option('-v, --variant <variant>', 'Use v4.7 variant (fast, balanced, large, turbo, ultra)', 'balanced')
-=======
   .option('-v, --variant <variant>', 'Use v4.7 variant (fast, balanced, large, turbo)', 'balanced')
->>>>>>> b1ab704f
   .option('-t, --threshold <number>', 'Custom spam threshold', parseFloat)
   .option('-e, --explain', 'Show detailed explanation of the analysis')
   .option('-j, --json', 'Output results as JSON')
@@ -35,7 +31,7 @@
       const validVariants = ['fast', 'balanced', 'large', 'turbo']
       if (!validVariants.includes(options.variant.toLowerCase())) {
         console.error(chalk.red(`❌ Unknown variant: ${options.variant}`))
-        console.log(chalk.yellow('Available variants: fast, balanced, large, turbo, ultra'))
+        console.log(chalk.yellow('Available variants: fast, balanced, large, turbo'))
         process.exit(1)
       }
       
@@ -221,11 +217,7 @@
     })
     
     console.log(`\n${chalk.bold('🎛️  Available Options:')}`)
-<<<<<<< HEAD
-    console.log('  --variant <name>    Use v4.7 variant (fast, balanced, large, turbo, ultra)')
-=======
     console.log('  --variant <name>    Use v4.7 variant (fast, balanced, large, turbo)')
->>>>>>> b1ab704f
     console.log('  --preset <name>     Use predefined configuration')
     console.log('  --threshold <num>   Set custom spam threshold')
     console.log('  --explain           Show detailed detection breakdown')
@@ -239,7 +231,6 @@
     console.log('  • balanced   - Optimal speed/accuracy balance (~0.3ms, 93%+ accuracy)')
     console.log('  • large      - Maximum accuracy (~1.5ms, 94%+ accuracy)')
     console.log('  • turbo      - Extreme speed (~0.02ms, 91%+ accuracy)')
-    console.log('  • ultra      - Experimental high accuracy (slow)')
     
     console.log(`\n${chalk.bold('🎯 Available presets:')}`)
     console.log('  • strict       - High sensitivity, low tolerance (threshold: 3)')
@@ -296,7 +287,7 @@
   .command('benchmark')
   .description('Run performance benchmark')
   .option('-i, --iterations <number>', 'Number of iterations', '100')
-  .option('-v, --variant <variant>', 'Test specific variant (fast, balanced, large, turbo, ultra)', 'all')
+  .option('-v, --variant <variant>', 'Test specific variant (fast, balanced, large, turbo)', 'all')
   .action(async (options) => {
     console.log(chalk.bold('\n🚀 ContentGuard v4.7 Performance Benchmark'))
     console.log('=' .repeat(50))
