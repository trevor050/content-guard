--- conflicted
+++ resolved
@@ -13,11 +13,7 @@
 program
   .name('contentguard')
   .description('Analyze content for spam, toxicity, and harassment')
-<<<<<<< HEAD
-  .version('4.5.0')
-=======
   .version('4.7.0')
->>>>>>> 703ca7b2
 
 program
   .argument('<text>', 'Text to analyze')
