/**
 * ContentGuard v4.7 Variant Manager
 * 
 * Provides unified access to all performance-optimized variants:
 * - Fast: Ultra-speed with minimal accuracy loss  
 * - Balanced: Optimal speed-accuracy tradeoff
 * - Large: Maximum accuracy with acceptable performance
 * 
 * Includes performance comparison and automatic variant selection.
 */

const { ContentGuardV4Fast } = require('./variants/v4-fast');
const { ContentGuardV4Balanced } = require('./variants/v4-balanced');
const ContentGuardV4Large = require('./variants/v4-large');
const { ContentGuardV47Ultra } = require('./variants/v4-ultra');

class ContentGuardVariantManager {
  constructor(options = {}) {
    this.options = {
      defaultVariant: options.defaultVariant || 'balanced',
      enableAutoSelection: options.enableAutoSelection || false,
      performanceTarget: options.performanceTarget || 'balanced', // 'speed', 'balanced', 'accuracy'
      debug: options.debug || false,
      ...options
    };

    // Initialize variants
    this.variants = {
      fast: new ContentGuardV4Fast(options.fast || {}),
      balanced: new ContentGuardV4Balanced(options.balanced || {}),
      large: new ContentGuardV4Large(options.large || {}),
      ultra: new ContentGuardV47Ultra(options.ultra || {})
    };

    // Performance tracking
    this.performanceMetrics = {
      fast: { totalTime: 0, analyses: 0, accuracy: null },
      balanced: { totalTime: 0, analyses: 0, accuracy: null },
      large: { totalTime: 0, analyses: 0, accuracy: null },
      ultra: { totalTime: 0, analyses: 0, accuracy: null }
    };

    // Variant specifications
    this.variantSpecs = {
      fast: {
        name: 'ContentGuard v4.7 Fast',
        description: 'Ultra-fast processing with minimal accuracy loss',
        targetSpeed: '<0.3ms',
        targetAccuracy: '65%+',
        architecture: 'Single-tier rule-based',
        bestFor: ['High-volume applications', 'Real-time filtering', 'Basic content screening'],
        tradeoffs: ['Limited ML features', 'Basic pattern detection', 'Minimal preprocessing']
      },
      balanced: {
        name: 'ContentGuard v4.7 Balanced',
        description: 'Optimal speed-accuracy tradeoff for most use cases',
        targetSpeed: '<1ms',
        targetAccuracy: '75%+',
        architecture: 'Smart 2-tier with selective escalation',
        bestFor: ['General content moderation', 'Production applications', 'Balanced requirements'],
        tradeoffs: ['Moderate ML usage', 'Context-aware processing', 'Smart caching']
      },
      large: {
        name: 'ContentGuard v4.7 Large',
        description: 'Maximum accuracy with comprehensive analysis',
        targetSpeed: '<5ms',
        targetAccuracy: '80%+',
        architecture: 'Multi-tier progressive with ML ensemble',
        bestFor: ['Critical moderation', 'High-accuracy requirements', 'Comprehensive analysis'],
        tradeoffs: ['Higher processing time', 'More resource usage', 'Advanced ML features']
      },
<<<<<<< HEAD
      ultra: {
        name: 'ContentGuard v4.7 Ultra',
        description: 'Experimental maximum accuracy with ML classifier',
        targetSpeed: '<20ms',
        targetAccuracy: '90%+',
        architecture: 'Large variant with logistic regression layer',
        bestFor: ['Accuracy research', 'Offline analysis'],
        tradeoffs: ['Very slow', 'High resource usage']
      }
=======
>>>>>>> b1ab704f
    };
  }

  /**
   * Analyze content using the specified variant or auto-selected variant
   */
  async analyze(input, variantName = null) {
    const selectedVariant = variantName || this.selectVariant(input);
    const variant = this.variants[selectedVariant];

    if (!variant) {
      throw new Error(`Unknown variant: ${selectedVariant}. Available: ${Object.keys(this.variants).join(', ')}`);
    }

    const startTime = performance.now();
    const result = await variant.analyze(input);
    const processingTime = performance.now() - startTime;

    // Track performance metrics
    this.updateVariantMetrics(selectedVariant, processingTime);

    // Add variant selection metadata
    result.variantSelection = {
      selected: selectedVariant,
      reason: variantName ? 'manual' : 'auto-selected',
      alternatives: this.getAlternativeRecommendations(result, selectedVariant)
    };

    return result;
  }

  /**
   * Auto-select the best variant based on content characteristics and performance targets
   */
  selectVariant(input) {
    if (!this.options.enableAutoSelection) {
      return this.options.defaultVariant;
    }

    const text = typeof input === 'string' ? input : 
                 (input.message || input.text || input.content || '');

    // Quick content analysis for variant selection
    const contentAnalysis = this.analyzeContentForVariantSelection(text);
    
    switch (this.options.performanceTarget) {
      case 'speed':
        return this.selectForSpeed(contentAnalysis);
      case 'accuracy':
        return this.selectForAccuracy(contentAnalysis);
      default:
        return this.selectForBalance(contentAnalysis);
    }
  }

  analyzeContentForVariantSelection(text) {
    return {
      length: text.length,
      complexity: this.assessComplexity(text),
      suspiciousIndicators: this.countSuspiciousIndicators(text),
      professionalContext: this.hasStrongProfessionalContext(text),
      requiresDeepAnalysis: this.requiresDeepAnalysis(text)
    };
  }

  assessComplexity(text) {
    let complexity = 0;
    
    // Length-based complexity
    if (text.length > 200) complexity++;
    if (text.length > 500) complexity++;
    
    // Pattern-based complexity
    if (/[0-9@$!*]{2,}/.test(text)) complexity++; // Leetspeak
    if (/[а-я]/i.test(text)) complexity++; // Unicode
    if (/\s{3,}/.test(text)) complexity++; // Spacing evasion
    
    return complexity;
  }

  countSuspiciousIndicators(text) {
    let count = 0;
    const indicators = [
      /\b(kill|die|threat|harm)\b/i,
      /\b(hate|stupid|trash|worthless)\b/i,
      /\b(urgent|verify|suspended|expires)\b/i,
      /[!?]{2,}/,
      /\b[A-Z]{3,}\b/
    ];
    
    for (const indicator of indicators) {
      if (indicator.test(text)) count++;
    }
    
    return count;
  }

  hasStrongProfessionalContext(text) {
    const professionalTerms = [
      'database', 'server', 'application', 'medical', 'patient',
      'analysis', 'review', 'meeting', 'research', 'quarterly'
    ];
    
    const matches = professionalTerms.filter(term => 
      text.toLowerCase().includes(term)
    );
    
    return matches.length >= 2;
  }

  requiresDeepAnalysis(text) {
    // Check for patterns that benefit from sophisticated analysis
    const sophisticatedPatterns = [
      /\b(remember who|you work for|make your life)\b/i,
      /\b(people like you|not what we had)\b/i,
      /\b(you must be|clearly over)\b/i
    ];
    
    return sophisticatedPatterns.some(pattern => pattern.test(text));
  }

  selectForSpeed(analysis) {
    // Always prefer fast unless deep analysis is clearly needed
    if (analysis.requiresDeepAnalysis || analysis.suspiciousIndicators >= 3) {
      return 'balanced';
    }
    return 'fast';
  }

  selectForAccuracy(analysis) {
    // Prefer large for complex or suspicious content
    if (analysis.complexity >= 2 || analysis.suspiciousIndicators >= 2 || analysis.requiresDeepAnalysis) {
      return 'large';
    }
    return 'balanced';
  }

  selectForBalance(analysis) {
    // Balanced selection based on content characteristics
    if (analysis.requiresDeepAnalysis || analysis.suspiciousIndicators >= 3) {
      return 'large';
    }
    if (analysis.complexity <= 1 && analysis.suspiciousIndicators <= 1) {
      return 'fast';
    }
    return 'balanced';
  }

  getAlternativeRecommendations(result, usedVariant) {
    const alternatives = [];
    
    if (usedVariant === 'fast' && (result.score >= 3 || result.confidence < 0.8)) {
      alternatives.push({
        variant: 'balanced',
        reason: 'Higher accuracy for uncertain content',
        expectedImprovement: 'Better pattern detection'
      });
    }
    
    if (usedVariant === 'balanced' && result.confidence < 0.7) {
      alternatives.push({
        variant: 'large',
        reason: 'Maximum accuracy for complex content',
        expectedImprovement: 'Advanced ML analysis'
      });
    }
    
    if (usedVariant === 'large' && result.processingTime > 3) {
      alternatives.push({
        variant: 'balanced',
        reason: 'Faster processing with acceptable accuracy',
        expectedImprovement: '2-3x speed improvement'
      });
    }
    
    return alternatives;
  }

  updateVariantMetrics(variantName, processingTime) {
    const metrics = this.performanceMetrics[variantName];
    metrics.totalTime += processingTime;
    metrics.analyses++;
  }

  /**
   * Compare performance across all variants using sample content
   */
  async compareVariants(sampleTexts = null) {
    if (!sampleTexts) {
      sampleTexts = this.getDefaultSampleTexts();
    }

    const results = {
      fast: { accurateResults: 0, totalTime: 0, results: [] },
      balanced: { accurateResults: 0, totalTime: 0, results: [] },
      large: { accurateResults: 0, totalTime: 0, results: [] }
    };

    for (const variant of Object.keys(this.variants)) {
      for (const sample of sampleTexts) {
        const startTime = performance.now();
        const result = await this.variants[variant].analyze(sample.text);
        const processingTime = performance.now() - startTime;

        results[variant].totalTime += processingTime;
        results[variant].results.push({
          text: sample.text.substring(0, 50) + '...',
          expected: sample.expected,
          actual: result.isSpam ? 'SPAM' : 'CLEAN',
          correct: (result.isSpam && sample.expected === 'SPAM') || 
                  (!result.isSpam && sample.expected === 'CLEAN'),
          score: result.score,
          confidence: result.confidence,
          processingTime
        });

        if (results[variant].results[results[variant].results.length - 1].correct) {
          results[variant].accurateResults++;
        }
      }
    }

    return this.formatComparisonResults(results, sampleTexts.length);
  }

  getDefaultSampleTexts() {
    return [
      { text: "We need to kill the server process before it crashes", expected: "CLEAN" },
      { text: "you should kill yourself loser", expected: "SPAM" },
      { text: "Great work on the analysis! Looking forward to collaborating", expected: "CLEAN" },
      { text: "I can make your life very difficult here if you don't comply", expected: "SPAM" },
      { text: "The database performance analysis shows critical bottlenecks", expected: "CLEAN" },
      { text: "URGENT: Verify your account immediately or it will be suspended", expected: "SPAM" },
      { text: "y0u 4r3 tr4sh 4nd sh0uld d13", expected: "SPAM" },
      { text: "The medical team needs urgent consultation on this case", expected: "CLEAN" }
    ];
  }

  formatComparisonResults(results, totalSamples) {
    const comparison = {};
    
    for (const [variant, data] of Object.entries(results)) {
      const accuracy = (data.accurateResults / totalSamples) * 100;
      const avgTime = data.totalTime / totalSamples;
      const spec = this.variantSpecs[variant];
      
      comparison[variant] = {
        ...spec,
        performance: {
          accuracy: `${accuracy.toFixed(1)}%`,
          averageTime: `${avgTime.toFixed(2)}ms`,
          throughput: `${Math.round(1000 / avgTime)} ops/sec`,
          targetsMet: {
            speed: spec.targetSpeed.includes('<') ? 
                   avgTime < parseFloat(spec.targetSpeed.replace(/[<>ms]/g, '')) : 'N/A',
            accuracy: accuracy >= parseFloat(spec.targetAccuracy.replace('%+', ''))
          }
        },
        results: data.results
      };
    }
    
    return comparison;
  }

  /**
   * Get performance recommendations based on current usage patterns
   */
  getPerformanceRecommendations() {
    const recommendations = [];
    
    for (const [variant, metrics] of Object.entries(this.performanceMetrics)) {
      if (metrics.analyses === 0) continue;
      
      const avgTime = metrics.totalTime / metrics.analyses;
      const spec = this.variantSpecs[variant];
      
      if (variant === 'fast' && avgTime > 0.5) {
        recommendations.push({
          variant,
          issue: 'Speed target not met',
          recommendation: 'Consider optimizing patterns or reducing feature set',
          impact: 'Performance optimization'
        });
      }
      
      if (variant === 'balanced' && avgTime > 1.5) {
        recommendations.push({
          variant,
          issue: 'Processing time higher than target',
          recommendation: 'Review escalation thresholds or enable caching',
          impact: 'Speed improvement'
        });
      }
      
      if (variant === 'large' && avgTime > 8) {
        recommendations.push({
          variant,
          issue: 'High processing time',
          recommendation: 'Consider balanced variant for non-critical content',
          impact: 'Significant speed improvement'
        });
      }
    }
    
    return recommendations;
  }

  /**
   * Get overall performance metrics across all variants
   */
  getOverallMetrics() {
    const overall = {
      totalAnalyses: 0,
      variantUsage: {},
      averageTimes: {},
      recommendations: this.getPerformanceRecommendations()
    };
    
    for (const [variant, metrics] of Object.entries(this.performanceMetrics)) {
      overall.totalAnalyses += metrics.analyses;
      overall.variantUsage[variant] = metrics.analyses;
      overall.averageTimes[variant] = metrics.analyses > 0 ? 
        (metrics.totalTime / metrics.analyses).toFixed(2) + 'ms' : 'No data';
    }
    
    return overall;
  }

  /**
   * Convenience methods for direct variant access
   */
  fast(input) { return this.analyze(input, 'fast'); }
  balanced(input) { return this.analyze(input, 'balanced'); }
  large(input) { return this.analyze(input, 'large'); }

  /**
   * Get variant specifications
   */
  getVariantSpecs() {
    return this.variantSpecs;
  }

  /**
   * Update variant configurations
   */
  updateVariantConfig(variantName, config) {
    if (this.variants[variantName]) {
      this.variants[variantName].updateConfig(config);
    } else {
      throw new Error(`Unknown variant: ${variantName}`);
    }
  }
}

module.exports = { ContentGuardVariantManager }; <|MERGE_RESOLUTION|>--- conflicted
+++ resolved
@@ -12,7 +12,6 @@
 const { ContentGuardV4Fast } = require('./variants/v4-fast');
 const { ContentGuardV4Balanced } = require('./variants/v4-balanced');
 const ContentGuardV4Large = require('./variants/v4-large');
-const { ContentGuardV47Ultra } = require('./variants/v4-ultra');
 
 class ContentGuardVariantManager {
   constructor(options = {}) {
@@ -28,16 +27,14 @@
     this.variants = {
       fast: new ContentGuardV4Fast(options.fast || {}),
       balanced: new ContentGuardV4Balanced(options.balanced || {}),
-      large: new ContentGuardV4Large(options.large || {}),
-      ultra: new ContentGuardV47Ultra(options.ultra || {})
+      large: new ContentGuardV4Large(options.large || {})
     };
 
     // Performance tracking
     this.performanceMetrics = {
       fast: { totalTime: 0, analyses: 0, accuracy: null },
       balanced: { totalTime: 0, analyses: 0, accuracy: null },
-      large: { totalTime: 0, analyses: 0, accuracy: null },
-      ultra: { totalTime: 0, analyses: 0, accuracy: null }
+      large: { totalTime: 0, analyses: 0, accuracy: null }
     };
 
     // Variant specifications
@@ -69,18 +66,6 @@
         bestFor: ['Critical moderation', 'High-accuracy requirements', 'Comprehensive analysis'],
         tradeoffs: ['Higher processing time', 'More resource usage', 'Advanced ML features']
       },
-<<<<<<< HEAD
-      ultra: {
-        name: 'ContentGuard v4.7 Ultra',
-        description: 'Experimental maximum accuracy with ML classifier',
-        targetSpeed: '<20ms',
-        targetAccuracy: '90%+',
-        architecture: 'Large variant with logistic regression layer',
-        bestFor: ['Accuracy research', 'Offline analysis'],
-        tradeoffs: ['Very slow', 'High resource usage']
-      }
-=======
->>>>>>> b1ab704f
     };
   }
 
