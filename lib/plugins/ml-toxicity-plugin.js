/**
 * 🤖 ML Toxicity Detection Plugin v4.7
 * 
 * Lightweight transformer-based toxicity detection using Transformers.js.
 * Provides semantic understanding to catch subtle harassment patterns
 * that rule-based systems miss. Edge-compatible and fast.
 */

class MLToxicityPlugin {
  constructor(options = {}) {
    this.options = {
      silent: options.silent || false,
      debug: options.debug || false,
      modelName: options.modelName || 'Xenova/toxic-bert',
      fallbackModel: options.fallbackModel || 'Xenova/bert-base-uncased',
      threshold: options.threshold || 0.7,
      useEnsemble: options.useEnsemble !== false
    }
    
    this.models = {}
    this.initialized = false
    this.stats = {
      totalPredictions: 0,
      ensemblePredictions: 0,
      modelLoadTime: 0
    }
    
    this.name = 'ml-toxicity'
    this.description = 'Transformer-based semantic toxicity detection'
<<<<<<< HEAD
    this.version = '4.0.0'
=======
    this.version = '4.7.0'
    this.initialized = false
    this.transformer = null
>>>>>>> 703ca7b2
    
    // Fallback patterns for when ML is unavailable
    this.semanticPatterns = [
      // Subtle condescension
      { 
        pattern: /(?:not surprised|clearly|obviously|simple(?:ly)?)\s+(?:you|your)/i,
        score: 3, 
        type: 'condescension',
        description: 'Condescending language patterns'
      },
      
      // Capability questioning
      {
        pattern: /(?:are you (?:sure|capable)|can you (?:handle|manage)|(?:maybe|perhaps) you should)/i,
        score: 2,
        type: 'capability_questioning',
        description: 'Questioning competence patterns'
      },
      
      // Exclusionary language
      {
        pattern: /(?:people like you|not (?:really )?(?:cut out|designed|meant) for|doesn't fit|not (?:the )?right (?:fit|type))/i,
        score: 4,
        type: 'exclusionary',
        description: 'Exclusionary language patterns'
      },
      
      // Gaslighting patterns
      {
        pattern: /(?:you'?re (?:being|over)reacting|you'?re (?:too )?sensitive|that'?s not what|you'?re (?:imagining|projecting))/i,
        score: 3,
        type: 'gaslighting',
        description: 'Gaslighting patterns'
      },
      
      // Power dynamics abuse
      {
        pattern: /(?:remember who|know your place|work for me|signs? your paycheck|easily replaceable)/i,
        score: 5,
        type: 'power_abuse',
        description: 'Power dynamics abuse'
      },
      
      // Coded threats
      {
        pattern: /(?:would be (?:unfortunate|interesting)|accidents happen|careful about|watch (?:your|yourself))/i,
        score: 4,
        type: 'coded_threat',
        description: 'Veiled threat patterns'
      }
    ]
    
    // Positive context indicators that reduce scores
    this.positivePatterns = [
      /(?:thank you|please|appreciate|grateful|respect|understand|help)/i,
      /(?:feedback|suggestion|recommendation|advice|guidance)/i,
      /(?:learn|improve|develop|grow|support|assist)/i
    ]
  }

  async initialize() {
    if (this.initialized) return true
    
    try {
      const startTime = Date.now()
      
      if (!this.options.silent) {
        console.log('📥 Loading Xenova/toxic-bert (ONNX-compatible)...')
      }
      
      // Load primary model
      try {
        const { pipeline } = await import('@xenova/transformers')
        this.models.primary = await pipeline('text-classification', this.options.modelName)
        
        if (!this.options.silent) {
          console.log('✅ ML Toxicity Plugin: Transformer model loaded successfully')
        }
      } catch (primaryError) {
        if (!this.options.silent) {
          console.log('⚠️ Primary model failed, trying fallback...')
        }
        
        // Fallback model
        const { pipeline } = await import('@xenova/transformers')
        this.models.primary = await pipeline('text-classification', this.options.fallbackModel)
        
        if (!this.options.silent) {
          console.log('✅ Fallback toxicity model loaded successfully')
        }
      }
      
      // Load secondary model for ensemble if enabled
      if (this.options.useEnsemble) {
        try {
          if (!this.options.silent) {
            console.log('📥 Loading alternative toxicity classifier...')
          }
          
          // You could load a different model here for ensemble
          const { pipeline } = await import('@xenova/transformers')
          this.models.secondary = await pipeline('text-classification', 'Xenova/distilbert-base-uncased')
          
          if (!this.options.silent) {
            console.log('✅ Alternative toxicity classifier loaded successfully!')
          }
        } catch (secondaryError) {
          if (!this.options.silent) {
            console.log('⚠️ Secondary model failed to load, using single model')
          }
        }
      }
      
      this.stats.modelLoadTime = Date.now() - startTime
      this.initialized = true
      
      if (!this.options.silent) {
        console.log('✅ Enhanced ML Toxicity Plugin: At least one model loaded successfully!')
      }
      
      return true
      
    } catch (error) {
      if (!this.options.silent) {
        console.error('❌ ML Toxicity Plugin failed to initialize:', error.message)
      }
      return false
    }
  }

  async analyze(text, metadata = {}) {
    if (!text || typeof text !== 'string') {
      return { score: 0, flags: [], details: {} }
    }

    const result = {
      score: 0,
      flags: [],
      details: {
        mlEnabled: this.initialized,
        sentimentScore: null,
        semanticPatterns: [],
        confidence: 0,
        positiveSignals: 0
      }
    }

    try {
      // 1. Try ML analysis if available
      if (this.initialized && this.models.primary) {
        await this.performMLAnalysis(text, result)
      }
      
      // 2. Always run semantic pattern analysis (backup + supplement)
      this.performSemanticAnalysis(text, result)
      
      // 3. Apply positive context adjustments
      this.applyPositiveAdjustments(text, result)
      
      // 4. Calculate confidence and final adjustments
      this.calculateConfidence(result)
      
    } catch (error) {
      console.error('ML Toxicity analysis error:', error)
      result.flags.push('[ML] Analysis error, using pattern fallback')
      // Continue with semantic patterns only
      this.performSemanticAnalysis(text, result)
    }

    return result
  }

  async performMLAnalysis(text, result) {
    try {
      // Split long text into chunks for better analysis
      const chunks = this.splitIntoChunks(text, 512)
      let totalSentiment = 0
      let negativeCount = 0
      
      for (const chunk of chunks) {
        const sentimentResult = await this.models.primary(chunk)
        
        if (sentimentResult && sentimentResult[0]) {
          const { label, score } = sentimentResult[0]
          
          if (label === 'NEGATIVE') {
            totalSentiment += score
            negativeCount++
            
            // High-confidence negative sentiment indicates toxicity
            if (score > 0.8) {
              result.score += 3
              result.flags.push(`[ML] High-confidence negative sentiment (${(score * 100).toFixed(1)}%)`)
            } else if (score > 0.6) {
              result.score += 2
              result.flags.push(`[ML] Moderate negative sentiment (${(score * 100).toFixed(1)}%)`)
            } else if (score > 0.5) {
              result.score += 1
              result.flags.push(`[ML] Mild negative sentiment (${(score * 100).toFixed(1)}%)`)
            }
          }
          
          result.details.sentimentScore = totalSentiment / chunks.length
          result.details.confidence = score
        }
      }
      
      // Multiple negative chunks indicate persistent toxicity
      if (negativeCount > 1) {
        result.score += 1
        result.flags.push('[ML] Persistent negative sentiment across text')
      }
      
    } catch (error) {
      console.warn('ML sentiment analysis failed:', error.message)
      result.details.mlEnabled = false
    }
  }

  performSemanticAnalysis(text, result) {
    this.semanticPatterns.forEach(pattern => {
      const matches = text.match(pattern.pattern)
      if (matches) {
        result.score += pattern.score
        result.details.semanticPatterns.push({
          type: pattern.type,
          description: pattern.description,
          matches: matches.length,
          score: pattern.score
        })
        result.flags.push(`[ML] ${pattern.description}`)
      }
    })
  }

  applyPositiveAdjustments(text, result) {
    let positiveCount = 0
    
    this.positivePatterns.forEach(pattern => {
      const matches = text.match(pattern)
      if (matches) {
        positiveCount += matches.length
      }
    })
    
    if (positiveCount > 0) {
      const reduction = Math.min(positiveCount * 0.5, 3) // Max 3 point reduction
      result.score = Math.max(0, result.score - reduction)
      result.details.positiveSignals = positiveCount
      result.flags.push(`[ML] Positive context detected (-${reduction.toFixed(1)} points)`)
    }
  }

  calculateConfidence(result) {
    // Higher confidence when both ML and patterns agree
    if (result.details.mlEnabled && result.details.semanticPatterns.length > 0) {
      result.details.confidence = Math.min(result.details.confidence + 0.2, 1.0)
      result.flags.push('[ML] High confidence: ML + pattern agreement')
    }
    
    // Adjust score based on confidence
    if (result.details.confidence > 0.8) {
      result.score = Math.round(result.score * 1.1) // Boost high-confidence scores
    } else if (result.details.confidence < 0.3) {
      result.score = Math.round(result.score * 0.8) // Reduce low-confidence scores
    }
  }

  splitIntoChunks(text, maxLength) {
    if (text.length <= maxLength) {
      return [text]
    }
    
    const chunks = []
    const sentences = text.split(/[.!?]+/)
    let currentChunk = ''
    
    for (const sentence of sentences) {
      if ((currentChunk + sentence).length <= maxLength) {
        currentChunk += sentence + '. '
      } else {
        if (currentChunk) {
          chunks.push(currentChunk.trim())
        }
        currentChunk = sentence + '. '
      }
    }
    
    if (currentChunk) {
      chunks.push(currentChunk.trim())
    }
    
    return chunks.length > 0 ? chunks : [text.substring(0, maxLength)]
  }

  // Helper method for debugging
  async testSentiment(text) {
    if (!this.initialized) {
      await this.initialize()
    }
    
    if (this.models.primary) {
      return await this.models.primary(text)
    } else {
      return { error: 'Transformer not available' }
    }
  }
}

module.exports = { MLToxicityPlugin } <|MERGE_RESOLUTION|>--- conflicted
+++ resolved
@@ -27,13 +27,9 @@
     
     this.name = 'ml-toxicity'
     this.description = 'Transformer-based semantic toxicity detection'
-<<<<<<< HEAD
-    this.version = '4.0.0'
-=======
     this.version = '4.7.0'
     this.initialized = false
     this.transformer = null
->>>>>>> 703ca7b2
     
     // Fallback patterns for when ML is unavailable
     this.semanticPatterns = [
