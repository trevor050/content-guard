--- conflicted
+++ resolved
@@ -72,8 +72,6 @@
       /(you\s+people|your\s+kind).*\b(don'?t\s+belong|are\s+the\s+problem)/i,
       /learn\s+to\s+speak\s+english/i
     ]
-<<<<<<< HEAD
-=======
 
     // Lightweight logistic regression classifier for harassment cues
     this.lrClassifier = new natural.LogisticRegressionClassifier()
@@ -87,7 +85,6 @@
       ['good job', 'clean']
     ].forEach(([text, label]) => this.lrClassifier.addDocument(text, label))
     this.lrClassifier.train()
->>>>>>> b1ab704f
     
     this.initializePlugins()
     this.initializeMLPlugins()
