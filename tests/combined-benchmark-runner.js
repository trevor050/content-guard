--- conflicted
+++ resolved
@@ -13,10 +13,6 @@
  * - v4.7-balanced
  * - v4.7-turbo
  * - v4.7-large
-<<<<<<< HEAD
- * - v4.7-ultra
-=======
->>>>>>> b1ab704f
  *
  * Provides comparative analysis and combined results
  */
@@ -71,13 +67,8 @@
           linguisticFingerprinting: 35.88541648014674,
           crossCultural: 11.705793103891548
         }
-<<<<<<< HEAD
-      },
-      'v4.7-ultra': { type: 'variant', variant: 'ultra', debug: false, enableCaching: false }
-=======
-      }
-
->>>>>>> b1ab704f
+      }
+
     }
 
     // Start with the full default set. This ensures turbo is always part of the
@@ -357,11 +348,6 @@
           guard = new ContentGuardV4Turbo(variantOptions)
           break
         }
-        case 'ultra': {
-          const { ContentGuardV47Ultra } = require('../lib/variants/v4-ultra.js')
-          guard = new ContentGuardV47Ultra(variantOptions)
-          break
-        }
         default:
           throw new Error(`Unknown variant: ${modelConfig.variant}`)
       }
